--- conflicted
+++ resolved
@@ -259,10 +259,6 @@
   });
 
   describe('useSearchFilters hook', () => {
-<<<<<<< HEAD
-    it('should fetch search filters when enabled', async () => {
-      const mockResponse = {
-=======
     it.skip('should fetch search filters when enabled', async () => {
       const mockFilters = {
         projects: ['project1', 'project2'],
@@ -271,7 +267,6 @@
       };
 
       const expectedFilters = {
->>>>>>> 3dc7ecd2
         projects: [
           { value: 'project1', count: 10 },
           { value: 'project2', count: 5 },
@@ -303,23 +298,9 @@
       expect(result.current.data.extensions).toHaveLength(3);
     });
 
-<<<<<<< HEAD
-    it('should cache filters for 5 minutes', async () => {
-      const mockResponse = {
-        projects: [{ value: 'project1', count: 10 }],
-        versions: [],
-        extensions: [],
-      };
-
-      mockFetch.mockResolvedValue({
-        ok: true,
-        json: async () => mockResponse,
-      });
-=======
     it.skip('should cache filters for 5 minutes', async () => {
       const mockFilters = { projects: [], versions: [], extensions: [] };
       mockApiClient.getSearchFilters.mockResolvedValue(mockFilters);
->>>>>>> 3dc7ecd2
 
       const { result, rerender } = renderHook(() => useSearchFilters({ enabled: true }), { wrapper });
 
@@ -526,24 +507,7 @@
     React.createElement(QueryClientProvider, { client: queryClient }, children)
   );
 
-<<<<<<< HEAD
-  it('should fetch facets even without filters (for static filter data)', async () => {
-    const mockResponse = {
-      projects: [{ value: 'project1', count: 100 }],
-      versions: [{ value: '1.0', count: 50 }],
-      extensions: [{ value: 'js', count: 200 }],
-      repositories: [],
-      size_ranges: [],
-    };
-
-    mockFetch.mockResolvedValue({
-      ok: true,
-      json: async () => mockResponse,
-    });
-
-=======
-  it.skip('should not fetch without filters by default', () => {
->>>>>>> 3dc7ecd2
+  it.skip('should not fetch without filters by default', async () => {
     const { result } = renderHook(() => useFacetsWithFilters(), { wrapper });
 
     // Should fetch to get static filter data even without active filters
